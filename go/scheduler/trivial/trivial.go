--- conflicted
+++ resolved
@@ -104,10 +104,7 @@
 	beacon := s.beacons[epoch]
 	runtimeTeeNodeList := s.nodeLists[epoch][rtID][rt.TEEHardware]
 
-<<<<<<< HEAD
 	for _, kind := range []api.CommitteeKind{api.Compute, api.Storage, api.TransactionScheduler} {
-=======
-	for _, kind := range []api.CommitteeKind{api.Compute, api.Storage} {
 
 		// Select nodes with compatible roles
 		nodeList := []*node.Node{}
@@ -123,11 +120,16 @@
 				// #1583 will refactor this and select storage workers from
 				// the pool of all registered storage worker nodes.
 				nodeList = append(nodeList, n)
+			case api.TransactionScheduler:
+				// XXX: Transaction scheduler committee is completely ignored at the moment
+				// so we just select one of the compute nodes.
+				// #1626 will refactor this and select transaction scheduler workers from
+				// the pool of all registered transaction scheduler worker nodes.
+				nodeList = append(nodeList, n)
 			}
 		}
 		nrNodes := len(nodeList)
 
->>>>>>> c01a0fa4
 		var sz int
 		var ctx []byte
 		switch kind {
